# This file is Copyright 2019 Volatility Foundation and licensed under the Volatility Software License 1.0
# which is available at https://www.volatilityfoundation.org/license/vsl-v1.0
#

from volatility3.framework import constants
from volatility3.framework import objects

class KDDEBUGGER_DATA64(objects.StructType):
    def get_build_lab(self):
        """Returns the NT build lab string from the KDBG."""

        layer_name = self.vol.layer_name
        if self.vol.native_layer_name:
            layer_name = self.vol.native_layer_name
        symbol_table_name = self.get_symbol_table_name()

        return self._context.object(
            symbol_table_name + constants.BANG + "string",
            layer_name=layer_name,
            offset=self.NtBuildLab,
            max_length=32,
            errors="replace",
        )

    def get_csdversion(self):
        """Returns the CSDVersion as an integer (i.e. Service Pack number)"""

        layer_name = self.vol.layer_name
        if self.vol.native_layer_name:
            layer_name = self.vol.native_layer_name
        symbol_table_name = self.get_symbol_table_name()

        csdresult = self._context.object(
            symbol_table_name + constants.BANG + "unsigned long",
            layer_name=layer_name,
            offset=self.CmNtCSDVersion,
        )

        return (csdresult >> 8) & 0xFFFFFFFF

<<<<<<< HEAD
class_types = {'_KDDEBUGGER_DATA64': KDDEBUGGER_DATA64}
=======

class_types = {"_KDDEBUGGER_DATA64": KDDEBUGGER_DATA64}
>>>>>>> 91ec909b
<|MERGE_RESOLUTION|>--- conflicted
+++ resolved
@@ -4,6 +4,7 @@
 
 from volatility3.framework import constants
 from volatility3.framework import objects
+
 
 class KDDEBUGGER_DATA64(objects.StructType):
     def get_build_lab(self):
@@ -38,9 +39,5 @@
 
         return (csdresult >> 8) & 0xFFFFFFFF
 
-<<<<<<< HEAD
-class_types = {'_KDDEBUGGER_DATA64': KDDEBUGGER_DATA64}
-=======
 
-class_types = {"_KDDEBUGGER_DATA64": KDDEBUGGER_DATA64}
->>>>>>> 91ec909b
+class_types = {"_KDDEBUGGER_DATA64": KDDEBUGGER_DATA64}