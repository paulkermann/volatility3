--- conflicted
+++ resolved
@@ -244,11 +244,7 @@
 
     _required_framework_version = (2, 7, 0)
 
-<<<<<<< HEAD
     _version = (1, 1, 0)
-=======
-    _version = (1, 0, 1)
->>>>>>> 1b554b40
 
     # used for special handling of the kernel PDB file. See later notes
     os_module_name = "ntoskrnl.exe"
