--- conflicted
+++ resolved
@@ -18,11 +18,7 @@
     """Lists processes with their environment variables"""
 
     _required_framework_version = (2, 13, 0)
-<<<<<<< HEAD
-    _version = (1, 1, 1)
-=======
     _version = (2, 0, 0)
->>>>>>> 7410411e
 
     @classmethod
     def get_requirements(cls):
