# This file is Copyright 2021 Volatility Foundation and licensed under the Volatility Software License 1.0
# which is available at https://www.volatilityfoundation.org/license/vsl-v1.0
#
import datetime
<<<<<<< HEAD
from typing import Any, Callable, Iterable, List, Optional, Tuple
=======
import dataclasses
import contextlib
from typing import Any, Callable, Iterable, List, Optional
>>>>>>> 62940c31

from volatility3.framework import interfaces, renderers
from volatility3.framework.configuration import requirements
from volatility3.framework.objects import utility
from volatility3.framework.renderers import format_hints
from volatility3.framework.symbols import intermed
from volatility3.framework.symbols.linux.extensions import elf
from volatility3.plugins import timeliner
from volatility3.plugins.linux import elfs


@dataclasses.dataclass
class TaskFields:
    offset: int
    user_pid: int
    user_tid: int
    user_ppid: int
    name: str
    uid: Optional[int]
    gid: Optional[int]
    euid: Optional[int]
    egid: Optional[int]
    creation_time: Optional[datetime.datetime]


class PsList(interfaces.plugins.PluginInterface, timeliner.TimeLinerInterface):
    """Lists the processes present in a particular linux memory image."""

    _required_framework_version = (2, 13, 0)
    _version = (4, 0, 0)

    @classmethod
    def get_requirements(cls) -> List[interfaces.configuration.RequirementInterface]:
        return [
            requirements.ModuleRequirement(
                name="kernel",
                description="Linux kernel",
                architectures=["Intel32", "Intel64"],
            ),
            requirements.PluginRequirement(
                name="elfs", plugin=elfs.Elfs, version=(2, 0, 0)
            ),
            requirements.ListRequirement(
                name="pid",
                description="Filter on specific process IDs",
                element_type=int,
                optional=True,
            ),
            requirements.BooleanRequirement(
                name="threads",
                description="Include user threads",
                optional=True,
                default=False,
            ),
            requirements.BooleanRequirement(
                name="decorate_comm",
                description="Show `user threads` comm in curly brackets, and `kernel threads` comm in square brackets",
                optional=True,
                default=False,
            ),
            requirements.BooleanRequirement(
                name="dump",
                description="Extract listed processes",
                optional=True,
                default=False,
            ),
        ]

    @classmethod
    def create_pid_filter(
        cls, pid_list: Optional[List[int]] = None
    ) -> Callable[[Any], bool]:
        """Constructs a filter function for process IDs.

        Args:
            pid_list: List of process IDs that are acceptable (or None if all are acceptable)

        Returns:
            Function which, when provided a process object, returns True if the process is to be filtered out of the list
        """
        # FIXME: mypy #4973 or #2608
        pid_list = pid_list or []
        filter_list = [x for x in pid_list if x is not None]
        if filter_list:

            def filter_func(x):
                return x.pid not in filter_list

            return filter_func
        else:
            return lambda _: False

    @classmethod
    def get_task_fields(
        cls, task: interfaces.objects.ObjectInterface, decorate_comm: bool = False
    ) -> TaskFields:
        """Extract the fields needed for the final output

        Args:
            task: A task object from where to get the fields.
            decorate_comm: If True, it decorates the comm string of user threads in curly brackets,
                           and of Kernel threads in square brackets.
                           Defaults to False.
        Returns:
            A TaskFields object with the fields to show in the plugin output.
        """
        name = utility.array_to_string(task.comm)
        if decorate_comm:
            if task.is_kernel_thread:
                name = f"[{name}]"
            elif task.is_user_thread:
                name = f"{{{name}}}"

        # This function may be called with a partially initialized/uninitialized task.
        # Ensure it always returns a valid TaskFields object, ready for use in a plugin.
        valid_cred = task.cred and task.cred.is_readable()
        creation_time = None
        with contextlib.suppress(Exception):
            creation_time = task.get_create_time()

        return TaskFields(
            offset=task.vol.offset,
            user_pid=task.tgid,
            user_tid=task.pid,
            user_ppid=task.get_parent_pid(),
            name=name,
            uid=task.cred.uid if valid_cred else None,
            gid=task.cred.gid if valid_cred else None,
            euid=task.cred.euid if valid_cred else None,
            egid=task.cred.egid if valid_cred else None,
            creation_time=creation_time,
        )

    def _get_file_output(self, task: interfaces.objects.ObjectInterface) -> str:
        """Extract the elf for the process if requested
        Args:
            task: A task object to extract from.
        Returns:
            A string showing the results of the extraction, either
            the filename used or an error.
        """
        elf_table_name = intermed.IntermediateSymbolTable.create(
            self.context,
            self.config_path,
            "linux",
            "elf",
            class_types=elf.class_types,
        )
        proc_layer_name = task.add_process_layer()
        if not proc_layer_name:
            # if we can't build a proc layer we can't
            # extract the elf
            return renderers.NotApplicableValue()
        else:
            # Find the vma that belongs to the main ELF of the process
            file_output = "Error outputting file"
            for v in task.mm.get_vma_iter():
                if v.vm_start == task.mm.start_code:
                    file_handle = elfs.Elfs.elf_dump(
                        self.context,
                        proc_layer_name,
                        elf_table_name,
                        v,
                        task,
                        self.open,
                    )
                    if file_handle:
                        file_output = str(file_handle.preferred_filename)
                        file_handle.close()
                    break
            else:
                file_output = "VMA start matching task start_code not found"
        return file_output

    def _generator(
        self,
        pid_filter: Callable[[Any], bool],
        include_threads: bool = False,
        decorate_comm: bool = False,
        dump: bool = False,
    ):
        """Generates the tasks list.

        Args:
            pid_filter: A function which takes a process object and returns True if the process should be ignored/filtered
            include_threads: If True, the output will also show the user threads
                             If False, only the thread group leaders will be shown
                             Defaults to False.
            decorate_comm: If True, it decorates the comm string of
                            - User threads: in curly brackets,
                            - Kernel threads: in square brackets
                           Defaults to False.
            dump: If True, the main executable of the process is written to a file
                  Defaults to False.
        Yields:
            Each rows
        """
        for task in self.list_tasks(
            self.context, self.config["kernel"], pid_filter, include_threads
        ):
            if dump:
                file_output = self._get_file_output(task)
            else:
                file_output = "Disabled"

            task_fields = self.get_task_fields(task, decorate_comm)

            yield 0, (
                format_hints.Hex(task_fields.offset),
                task_fields.user_pid,
                task_fields.user_tid,
                task_fields.user_ppid,
                task_fields.name,
                task_fields.uid or renderers.NotAvailableValue(),
                task_fields.gid or renderers.NotAvailableValue(),
                task_fields.euid or renderers.NotAvailableValue(),
                task_fields.egid or renderers.NotAvailableValue(),
                task_fields.creation_time or renderers.NotAvailableValue(),
                file_output,
            )

    @classmethod
    def list_tasks(
        cls,
        context: interfaces.context.ContextInterface,
        vmlinux_module_name: str,
        filter_func: Callable[[int], bool] = lambda _: False,
        include_threads: bool = False,
    ) -> Iterable[interfaces.objects.ObjectInterface]:
        """Lists all the tasks in the primary layer.

        Args:
            context: The context to retrieve required elements (layers, symbol tables) from
            vmlinux_module_name: The name of the kernel module on which to operate
            filter_func: A function which takes a process object and returns True if the process should be ignored/filtered
            include_threads: If True, it will also return user threads.
        Yields:
            Task objects
        """
        vmlinux = context.modules[vmlinux_module_name]

        init_task = vmlinux.object_from_symbol(symbol_name="init_task")

        # Note that the init_task itself is not yielded, since "ps" also never shows it.
        for task in init_task.tasks:
            if filter_func(task):
                continue

            yield task

            if include_threads:
                yield from task.get_threads()

    def run(self):
        pids = self.config.get("pid")
        include_threads = self.config.get("threads")
        decorate_comm = self.config.get("decorate_comm")
        dump = self.config.get("dump")
        filter_func = self.create_pid_filter(pids)

        columns = [
            ("OFFSET (V)", format_hints.Hex),
            ("PID", int),
            ("TID", int),
            ("PPID", int),
            ("COMM", str),
            ("UID", int),
            ("GID", int),
            ("EUID", int),
            ("EGID", int),
            ("CREATION TIME", datetime.datetime),
            ("File output", str),
        ]
        return renderers.TreeGrid(
            columns, self._generator(filter_func, include_threads, decorate_comm, dump)
        )

    def generate_timeline(self):
        pids = self.config.get("pid")
        filter_func = self.create_pid_filter(pids)
        for task in self.list_tasks(
            self.context, self.config["kernel"], filter_func, include_threads=True
        ):
            task_fields = self.get_task_fields(task)
            description = f"Process {task_fields.user_pid}/{task_fields.user_tid} {task_fields.name} ({task_fields.offset})"

            yield (
                description,
                timeliner.TimeLinerType.CREATED,
                task_fields.creation_time,
            )<|MERGE_RESOLUTION|>--- conflicted
+++ resolved
@@ -2,13 +2,9 @@
 # which is available at https://www.volatilityfoundation.org/license/vsl-v1.0
 #
 import datetime
-<<<<<<< HEAD
-from typing import Any, Callable, Iterable, List, Optional, Tuple
-=======
 import dataclasses
 import contextlib
 from typing import Any, Callable, Iterable, List, Optional
->>>>>>> 62940c31
 
 from volatility3.framework import interfaces, renderers
 from volatility3.framework.configuration import requirements
